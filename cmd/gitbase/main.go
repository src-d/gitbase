--- conflicted
+++ resolved
@@ -21,10 +21,7 @@
 
 func main() {
 	debug.SetPanicOnFault(true)
-<<<<<<< HEAD
-=======
-	debug.SetMaxThreads(1)
->>>>>>> 8855409a
+
 	runtime.GOMAXPROCS(1)
 
 	parser := flags.NewNamedParser(name, flags.Default)
