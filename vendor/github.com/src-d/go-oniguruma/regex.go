--- conflicted
+++ resolved
@@ -176,14 +176,9 @@
 	numCaptures := int32(0)
 	numCapturesPtr := unsafe.Pointer(&numCaptures)
 
-<<<<<<< HEAD
 	pos := int(C.SearchOnigRegex((ptr), C.int(n), C.int(offset), C.int(ONIG_OPTION_DEFAULT), re.regex, &re.region, re.errorInfo, (*C.char)(nil), (*C.int)(capturesPtr), (*C.int)(numCapturesPtr)))
-=======
-
-	pos := int(C.SearchOnigRegex((ptr), C.int(n), C.int(offset), C.int(ONIG_OPTION_DEFAULT), re.regex, &re.region, re.errorInfo, (*C.char)(nil), (*C.int)(capturesPtr), (*C.int)(numCapturesPtr)))
-
->>>>>>> e1f6771d
-	if pos >= 0 {
+
+  if pos >= 0 {
 		if numCaptures <= 0 {
 			panic("cannot have 0 captures when processing a match")
 		}
@@ -219,15 +214,9 @@
 			fmt.Printf("Recovered from C.SearchOnigRegex(%s, %d, %d): %v\n", string(b), n, offset, r)
 		}
 	}()
-<<<<<<< HEAD
+
 	pos := int(C.SearchOnigRegex((ptr), C.int(n), C.int(offset), C.int(ONIG_OPTION_DEFAULT), re.regex, &re.region, re.errorInfo, (*C.char)(nil), (*C.int)(nil), (*C.int)(nil)))
 	return pos >= 0
-=======
-
-	pos := int(C.SearchOnigRegex((ptr), C.int(n), C.int(offset), C.int(ONIG_OPTION_DEFAULT), re.regex, &re.region, re.errorInfo, (*C.char)(nil), (*C.int)(nil), (*C.int)(nil)))
-
-  return pos >= 0
->>>>>>> e1f6771d
 }
 
 func (re *Regexp) findAll(b []byte, n int) (matches [][]int) {
