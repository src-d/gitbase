[[constraint]]
  name = "gopkg.in/src-d/go-mysql-server.v0"
  revision = "bafb29ae6359a6ad757b64751f3f8a5c807adc70"

[[constraint]]
  name = "github.com/jessevdk/go-flags"
  version = "1.3.0"

[[constraint]]
  name = "github.com/hashicorp/golang-lru"
  version = "0.5.0"

[[constraint]]
  name = "github.com/stretchr/testify"
  version = "1.1.4"

[[constraint]]
  name = "gopkg.in/src-d/go-git.v4"
  source = "github.com/src-d/go-git"
<<<<<<< HEAD
  revision = "208b3c3c32beaab14ebb7adf162fc136c939e99c"
=======
  revision = "d3cec13ac0b195bfb897ed038a08b5130ab9969e"
>>>>>>> 71c51977

[[constraint]]
  name = "gopkg.in/src-d/go-git-fixtures.v3"
  version = "3.0.0"

[[override]]
  name = "golang.org/x/sys"
  source = "github.com/golang/sys"
  revision = "f0d5e33068cb57c22a181f5df0ffda885309eb5a"

[[override]]
  name = "golang.org/x/crypto"
  source = "github.com/golang/crypto"

[[override]]
  name = "golang.org/x/text"
  source = "github.com/golang/text"

[[override]]
  name = "golang.org/x/net"
  source = "github.com/golang/net"

[[override]]
  name = "google.golang.org/grpc"
  version = "1.14.0"

[[override]]
  name = "github.com/satori/go.uuid"
  version = "1.2.0"

[[constraint]]
  name = "gopkg.in/src-d/enry.v1"
  version = "1.6.5"

[[constraint]]
  name = "gopkg.in/bblfsh/client-go.v2"
  version = "2.8.4"

[[constraint]]
  name = "gopkg.in/bblfsh/sdk.v1"
  version = "1.16.0"

[[constraint]]
  name = "github.com/uber/jaeger-client-go"
  version = "^2.7.0"

[[override]]
  name = "github.com/pilosa/pilosa"
  version = "1.1.0"

[[override]]
  name = "github.com/pilosa/go-pilosa"
  version = "0.10.0"

[[override]]
  name = "github.com/moovweb/rubex"
  branch = "go1"<|MERGE_RESOLUTION|>--- conflicted
+++ resolved
@@ -17,11 +17,7 @@
 [[constraint]]
   name = "gopkg.in/src-d/go-git.v4"
   source = "github.com/src-d/go-git"
-<<<<<<< HEAD
-  revision = "208b3c3c32beaab14ebb7adf162fc136c939e99c"
-=======
-  revision = "d3cec13ac0b195bfb897ed038a08b5130ab9969e"
->>>>>>> 71c51977
+  revision = "2fb32d2a8601213b6db109d3e9028c6b64af1874"
 
 [[constraint]]
   name = "gopkg.in/src-d/go-git-fixtures.v3"
